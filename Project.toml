name = "NeuralEstimators"
uuid = "38f6df31-6b4a-4144-b2af-7ace2da57606"
authors = ["Matthew Sainsbury-Dale <msainsburydale@gmail.com> and contributors"]
version = "0.1.0"

[deps]
BSON = "fbb218c0-5317-5bc6-957e-2ee96dd4b1f0"
CSV = "336ed68f-0bac-5ca0-87d4-7b16caf5d00b"
DataFrames = "a93c6f00-e57d-5684-b7b6-d8193f3e46c0"
Distances = "b4f34e82-e78d-54a5-968a-f98e89d6e8f7"
Flux = "587475ba-b771-5e3f-ad9e-33799f191a9c"
Folds = "41a02a25-b8f0-4f67-bc48-60067656b558"
GraphNeuralNetworks = "cffab07f-9bc2-4db1-8861-388f63bf7694"
Graphs = "86223c79-3864-5bf0-83f7-82e725a168b6"
InvertedIndices = "41ab1584-1d38-5bbf-9106-f11c6c58b48f"
LinearAlgebra = "37e2e46d-f89d-539d-b4ee-838fcccc9c8e"
NamedArrays = "86f7a689-2022-50b4-a561-43c23ac3c673"
NearestNeighbors = "b8a86587-4115-5ab1-83bc-aa920d37bbce"
Random = "9a3f8284-a2c9-5f02-9a11-845980a1fd5c"
RecursiveArrayTools = "731186ca-8d62-57ce-b412-fbd966d074cd"
SparseArrays = "2f01184e-e22b-5df5-ae63-d93ebab69eaf"
SpecialFunctions = "276daf66-3868-5448-9aa4-cd146d93841b"
Statistics = "10745b16-79ce-11e8-11f9-7d13ad32a3b2"
StatsBase = "2913bbd2-ae8a-5f71-8c99-4fb6c76f3a91"

[weakdeps]
AlgebraOfGraphics = "cbdf2221-f076-402e-a563-3d30da359d67"
CUDA = "052768ef-5323-5732-b1bb-66c8b64840ba"
CairoMakie = "13f3f980-e62b-5c42-98c6-ff1f3baf88f0"
ColorSchemes = "35d6a980-a343-548e-a6ea-1d62b119f2f4"
Metal = "dde4c033-4e86-420c-a63e-0dd931031962"

[extensions]
NeuralEstimatorsCUDAExt = "CUDA"
NeuralEstimatorsMetalExt = "Metal"
NeuralEstimatorsPlotExt = ["AlgebraOfGraphics", "CairoMakie", "ColorSchemes"]

[compat]
AlgebraOfGraphics = "0.8"
BSON = "0.3"
CSV = "0.10"
<<<<<<< HEAD
CairoMakie = "0.12"
=======
CUDA = "5"
>>>>>>> ae92848e
DataFrames = "1"
Distances = "0.10, 0.11"
Flux = "0.14"
Folds = "0.2"
GraphNeuralNetworks = "0.6"
Graphs = "1"
InvertedIndices = "1"
Metal = "1"
NamedArrays = "0.9, 0.10"
NearestNeighbors = "0.4"
RecursiveArrayTools = "2, 3"
SpecialFunctions = "2"
Statistics = "1"
StatsBase = "0.33, 0.34"
julia = "1.9"

[extras]
CUDA = "052768ef-5323-5732-b1bb-66c8b64840ba"
Test = "8dfed614-e22c-5e08-85e1-65c5234f0b40"

[targets]
test = ["CUDA", "Test"]<|MERGE_RESOLUTION|>--- conflicted
+++ resolved
@@ -39,11 +39,8 @@
 AlgebraOfGraphics = "0.8"
 BSON = "0.3"
 CSV = "0.10"
-<<<<<<< HEAD
 CairoMakie = "0.12"
-=======
-CUDA = "5"
->>>>>>> ae92848e
+CUDA = "4, 5"
 DataFrames = "1"
 Distances = "0.10, 0.11"
 Flux = "0.14"
