--- conflicted
+++ resolved
@@ -42,12 +42,8 @@
 BSON = "0.3"
 CSV = "0.10"
 CUDA = "4, 5"
-<<<<<<< HEAD
+cuDNN = "1"
 CairoMakie = "0.12, 0.13"
-=======
-cuDNN = "1"
-CairoMakie = "0.12"
->>>>>>> 1a831663
 ColorSchemes = "2, 3"
 DataFrames = "1"
 Distances = "0.10, 0.11"
